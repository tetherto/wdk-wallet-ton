--- conflicted
+++ resolved
@@ -28,12 +28,7 @@
     "@tetherto/wdk-wallet": "^1.0.0-beta.1",
     "@ton/crypto": "3.3.0",
     "@ton/ton": "15.2.1",
-<<<<<<< HEAD
-    "@wdk/wallet": "https://github.com/davi0kprogramsthings/wdk-wallet#develop",
     "bare-node-runtime": "1.0.3",
-=======
-    "bare-wdk-runtime": "2.0.0",
->>>>>>> 33d025a9
     "bip39": "3.1.0",
     "micro-key-producer": "0.7.6",
     "sodium-universal": "5.0.1",
