// Copyright 2024 Tether Operations Limited
//
// Licensed under the Apache License, Version 2.0 (the "License");
// you may not use this file except in compliance with the License.
// You may obtain a copy of the License at
//
//     http://www.apache.org/licenses/LICENSE-2.0
//
// Unless required by applicable law or agreed to in writing, software
// distributed under the License is distributed on an "AS IS" BASIS,
// WITHOUT WARRANTIES OR CONDITIONS OF ANY KIND, either express or implied.
// See the License for the specific language governing permissions and
// limitations under the License.
'use strict'

import { beginCell, fromNano } from '@ton/core'
import { sign, signVerify } from '@ton/crypto'
import { Address, WalletContractV5R1, internal, TonClient, SendMode } from '@ton/ton'
import { TonApiClient } from '@ton-api/client'
import { ContractAdapter } from '@ton-api/ton-adapter'
import { BIP32Factory } from 'bip32'
import ecc from '@bitcoinerlab/secp256k1'
import bip39 from 'bip39'
import nacl from 'tweetnacl'

/**
 * @typedef {Object} KeyPair
 * @property {string} publicKey - The public key.
 * @property {string} privateKey - The private key.
 */

/**
 * @typedef {Object} TonTransaction
 * @property {string} to - The transaction's recipient.
 * @property {number} value - The amount of tons to send to the recipient (in nanotons).
 * @property {boolean} [bounceable] - If set, overrides the bounceability of the transaction.
 */

/**
 * @typedef {Object} TonWalletConfig
 * @property {string} [tonApiUrl] - The ton api's url.
 * @property {string} [tonApiSecretKey] - The api-key to use to authenticate on the ton api.
 */


const bip32 = BIP32Factory(ecc)
const BIP_44_TON_PATH_PREFIX = "m/44'/607'/"


export default class WalletAccountTon {
  #path
  #address
  #keyPair

  #tonCenter
  #client
  #wallet
  #contractAdapter

  /**
   * @param {string} seedPhrase - The wallet's [BIP-39](https://github.com/bitcoin/bips/blob/master/bip-0039.mediawiki) seed phrase.
   * @param {string} path - The BIP-44 derivation path suffix (e.g. "0'/0/0").
   * @param {TonWalletConfig} [config] - The configuration object.
   */
  constructor (seedPhrase, path, config = {}) {
    const fullPath = BIP_44_TON_PATH_PREFIX + path

    const keyPair = WalletAccountTon.#deriveKeyPair(seedPhrase, fullPath)
    const wallet = WalletContractV5R1.create({ workchain: 0, publicKey: keyPair.publicKey })
    const address = wallet.address.toString({ urlSafe: true, bounceable: false, testOnly: false })

    this.#path = fullPath
    this.#address = address
    this.#keyPair = { privateKey: keyPair.secretKey, publicKey: keyPair.publicKey }
    this.#wallet = wallet

<<<<<<< HEAD
    const { tonApiUrl, tonApiSecretKey } = config
=======
    const { tonCenterUrl, tonCenterSecretKey, tonApiUrl, tonApiSecretKey } = config

    if (tonCenterUrl && tonCenterSecretKey) {
      this.#tonCenter = new TonClient({
        endpoint: tonCenterUrl,
        apiKey: tonCenterSecretKey
      })
    }

>>>>>>> ba03b56f
    if (tonApiUrl && tonApiSecretKey) {
      this.#client = new TonApiClient({ baseUrl: tonApiUrl, apiKey: tonApiSecretKey })
      this.#contractAdapter = new ContractAdapter(this.#client)
    }
  }

  /**
   * The derivation path's index of this account.
   *
   * @type {number}
   */
  get index () {
    return +this.#path.split('/').pop()
  }

  /**
   * The derivation path of this account (see [BIP-44](https://github.com/bitcoin/bips/blob/master/bip-0044.mediawiki)).
   *
   * @type {string}
   */
  get path () {
    return this.#path
  }

  /**
   * The account's key pair.
   *
   * @type {KeyPair}
   */
  get keyPair () {
    return {
      publicKey: Buffer.from(this.#keyPair.publicKey).toString('hex'),
      privateKey: Buffer.from(this.#keyPair.privateKey).toString('hex')
    }
  }

  /**
   * Returns the account's address.
   *
   * @returns {Promise<string>} The account's address.
   */
  async getAddress () {
    return this.#address
  }

  /**
   * Signs a message.
   *
   * @param {string} message - The message to sign.
   * @returns {Promise<string>} The message's signature.
   */
  async sign (message) {
    const _message = Buffer.from(message)

    return sign(_message, this.#keyPair.privateKey)
      .toString('hex')
  }

  /**
   * Verifies a message's signature.
   *
   * @param {string} message - The original message.
   * @param {string} signature - The signature to verify.
   * @returns {Promise<boolean>} True if the signature is valid.
   */
  async verify (message, signature) {
    const _message = Buffer.from(message)
    const _signature = Buffer.from(signature, 'hex')

    return signVerify(_message, _signature, this.#keyPair.publicKey)
  }

  /**
   * Quotes a transaction.
   *
   * @param {TonTransaction} tx - The transaction to quote.
   * @returns {Promise<number>} - The transaction’s fee (in nanotons).
   */
<<<<<<< HEAD
  async sendTransaction ({ to, value, bounceable }) {
    if (!this.#contractAdapter) {
      throw new Error('The wallet must be connected to the ton api.')
=======
  async quoteTransaction ({ to, value, bounceable }) {
    if (!this.#tonCenter) {
      throw new Error('The wallet must be connected to ton center to quote transactions.')
>>>>>>> ba03b56f
    }

    const { transfer } = await this.#getTransfer({ to, value, bounceable })

    const { source_fees: { in_fwd_fee, storage_fee, gas_fee, fwd_fee } } = await this.#tonCenter.estimateExternalMessageFee(this.#wallet.address, { body: transfer })

    return in_fwd_fee + storage_fee + gas_fee + fwd_fee
  }

  /**
   * Sends a transaction with arbitrary data.
   *
   * @param {TonTransaction} tx - The transaction to send.
   * @returns {Promise<string>} The transaction's hash.
   */
  async sendTransaction ({ to, value, bounceable }) {
    const { contract, transfer, message } = await this.#getTransfer({ to, value, bounceable })

    await contract.send(transfer)

    const hash = this.#normalizeHash(message).toString('hex')

    return hash
  }

  /**
   * Returns the account's native token balance.
   *
   * @returns {Promise<number>} The native token balance.
   */
  async getBalance () {
    if (!this.#contractAdapter) {
      throw new Error('The wallet must be connected to the ton api.')
    }

    const contract = this.#contractAdapter.open(this.#wallet)

    const balance = await contract.getBalance()

    return Number(balance)
  }

  /**
   * Returns the balance of the account for a specific token.
   *
   * @param {string} tokenAddress - The smart contract address of the token.
   * @returns {Promise<number>} The token balance.
   */
  async getTokenBalance (tokenAddress) {
    if (!this.#client) {
      throw new Error('The wallet must be connected to the ton api.')
    }

    const jettonAddress = await this.#getJettonWalletAddress(tokenAddress)
    const balanceResponse = await this.#client.blockchain.execGetMethodForBlockchainAccount(
      jettonAddress,
      'get_wallet_data'
    )

    return Number(balanceResponse.decoded.balance)
  }

  async #getTransfer ({ to, value, bounceable }) {
    if (!this.#contractAdapter) {
      throw new Error('The wallet must be connected to the ton api to send or quote transactions.')
    }

    const _to = Address.parseFriendly(to)

    const contract = this.#contractAdapter.open(this.#wallet)

    const message = internal({
      to: _to.address,
      value: fromNano(value).toString(),
      body: 'Transfer',
      bounce: bounceable ?? _to.isBounceable
    })

    const transfer = contract.createTransfer({
      secretKey: this.#keyPair.privateKey,
      seqno: await contract.getSeqno(),
      sendMode: SendMode.PAY_GAS_SEPARATELY + SendMode.IGNORE_ERRORS,
      messages: [message]
    })

    return { contract, transfer, message }
  }

  async #getJettonWalletAddress (tokenAddress) {
    const jettonAddress = Address.parse(tokenAddress)

    const response = await this.#client.blockchain.execGetMethodForBlockchainAccount(
      jettonAddress,
      'get_wallet_address',
      { args: [this.#address] }
    )

    return Address.parse(response.decoded.jetton_wallet_address)
  }

  #normalizeHash (message) {
    if (message.info.type !== 'external-in') {
      return message.body.hash()
    }

    const cell = beginCell()
      .storeUint(2, 2)
      .storeUint(0, 2)
      .storeAddress(message.info.dest)
      .storeUint(0, 4)
      .storeBit(false)
      .storeBit(true)
      .storeRef(message.body)
      .endCell()

    return cell.hash()
  }

  static #deriveKeyPair (seedPhrase, hdPath) {
    const seed = bip39.mnemonicToSeedSync(seedPhrase)
    const { privateKey } = bip32.fromSeed(seed).derivePath(hdPath)
    return nacl.sign.keyPair.fromSeed(privateKey)
  }
}<|MERGE_RESOLUTION|>--- conflicted
+++ resolved
@@ -40,6 +40,8 @@
  * @typedef {Object} TonWalletConfig
  * @property {string} [tonApiUrl] - The ton api's url.
  * @property {string} [tonApiSecretKey] - The api-key to use to authenticate on the ton api.
+ * @property {string} [tonCenterUrl] - The ton center api's url.
+ * @property {string} [tonCenterSecretKey] - The api-key to use to authenticate on the ton center api.
  */
 
 
@@ -74,9 +76,6 @@
     this.#keyPair = { privateKey: keyPair.secretKey, publicKey: keyPair.publicKey }
     this.#wallet = wallet
 
-<<<<<<< HEAD
-    const { tonApiUrl, tonApiSecretKey } = config
-=======
     const { tonCenterUrl, tonCenterSecretKey, tonApiUrl, tonApiSecretKey } = config
 
     if (tonCenterUrl && tonCenterSecretKey) {
@@ -86,7 +85,6 @@
       })
     }
 
->>>>>>> ba03b56f
     if (tonApiUrl && tonApiSecretKey) {
       this.#client = new TonApiClient({ baseUrl: tonApiUrl, apiKey: tonApiSecretKey })
       this.#contractAdapter = new ContractAdapter(this.#client)
@@ -165,15 +163,9 @@
    * @param {TonTransaction} tx - The transaction to quote.
    * @returns {Promise<number>} - The transaction’s fee (in nanotons).
    */
-<<<<<<< HEAD
-  async sendTransaction ({ to, value, bounceable }) {
-    if (!this.#contractAdapter) {
-      throw new Error('The wallet must be connected to the ton api.')
-=======
   async quoteTransaction ({ to, value, bounceable }) {
     if (!this.#tonCenter) {
       throw new Error('The wallet must be connected to ton center to quote transactions.')
->>>>>>> ba03b56f
     }
 
     const { transfer } = await this.#getTransfer({ to, value, bounceable })
